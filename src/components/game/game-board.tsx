--- conflicted
+++ resolved
@@ -599,7 +599,6 @@
     if (gameState.gameType !== 'Solitaire') return null;
     const gs = gameState as SolitaireGameState;
 
-<<<<<<< HEAD
     const stockAndWaste = (
       <>
         {settings.leftHandMode ? (
@@ -638,25 +637,6 @@
           </>
         )}
       </>
-=======
-    const StockAndWaste = () => (
-      <div className="flex col-span-3 gap-x-[clamp(2px,1.5vw,12px)]">
-        <div onClick={handleDraw} className="cursor-pointer">
-          <Card card={gs.stock.length > 0 ? { ...gs.stock[0], faceUp: false } : undefined} />
-        </div>
-        <div>
-          {gs.waste.length > 0 ?
-            <Card 
-              card={gs.waste[gs.waste.length - 1]} 
-              isSelected={selectedCard?.type === 'waste'}
-              draggable={true}
-              onDragStart={(e) => handleDragStart(e, {type: 'waste', pileIndex: 0, cardIndex: gs.waste.length-1})}
-              onClick={() => handleCardClick('waste', 0, gs.waste.length - 1)}
-            /> : <Card onClick={handleDraw}/>
-          }
-        </div>
-      </div>
->>>>>>> 0741af6f
     );
 
     const FoundationPiles = () => (
@@ -694,7 +674,6 @@
         <div className="grid grid-cols-7 gap-x-[clamp(2px,1.5vw,12px)] mb-4">
           {settings.leftHandMode ? (
             <>
-<<<<<<< HEAD
               {stockAndWaste}
               <div className="col-span-1" />
               {foundationPiles}
@@ -704,15 +683,6 @@
               {foundationPiles}
               <div className="col-span-1" />
               {stockAndWaste}
-=======
-              <StockAndWaste />
-              <FoundationPiles />
-            </>
-          ) : (
-            <>
-              <FoundationPiles />
-              <StockAndWaste />
->>>>>>> 0741af6f
             </>
           )}
         </div>
@@ -743,8 +713,10 @@
                         <div className={cn(
                           "relative w-full",
                            card.faceUp ? "h-8 sm:h-9" : "h-3"
+                           card.faceUp ? "h-8 sm:h-9" : "h-3"
                           )}
                           style={{
+                             transform: `translateY(${pile.slice(0, cardIndex).reduce((total, c) => total + (c.faceUp ? (window.innerWidth < 640 ? 32 : 36) : 12), 0)}px)`
                              transform: `translateY(${pile.slice(0, cardIndex).reduce((total, c) => total + (c.faceUp ? (window.innerWidth < 640 ? 32 : 36) : 12), 0)}px)`
                           }}
                         >
@@ -777,13 +749,8 @@
     if (gameState.gameType !== 'Freecell') return null;
     const gs = gameState as FreecellGameState;
 
-<<<<<<< HEAD
     const freecellPiles = (
       <div className="col-span-4 grid grid-cols-4 gap-x-0">
-=======
-    const FreecellPiles = () => (
-      <div className="flex col-span-4 gap-x-[clamp(2px,1.5vw,12px)]">
->>>>>>> 0741af6f
         {gs.freecells.map((card, i) => (
           <div 
             key={`freecell-${i}`}
@@ -802,15 +769,11 @@
           </div>
         ))}
       </div>
+      </div>
     );
 
-<<<<<<< HEAD
     const foundationPiles = (
        <div className="col-span-4 grid grid-cols-4 gap-x-0">
-=======
-    const FoundationPiles = () => (
-      <div className="flex col-span-4 justify-end gap-x-[clamp(2px,1.5vw,12px)]">
->>>>>>> 0741af6f
         {gs.foundation.map((pile, i) => (
           <div 
             key={`foundation-${i}`} 
@@ -838,15 +801,12 @@
           </div>
         ))}
       </div>
+      </div>
     );
     
     return (
       <>
-<<<<<<< HEAD
          <div className={`grid ${gridCols} gap-x-0 mb-4`}>
-=======
-         <div className="grid grid-cols-8 gap-x-[clamp(2px,1.5vw,12px)] mb-4">
->>>>>>> 0741af6f
             {settings.leftHandMode ? (
               <>
                 <FreecellPiles />
@@ -882,12 +842,9 @@
                         key={`${card.suit}-${card.rank}-${cardIndex}`} 
                         className="absolute w-full"
                       >
-<<<<<<< HEAD
                          <div className="relative w-full h-8 sm:h-9"
-=======
-                         <div className={cn("relative w-full h-8 sm:h-9")}
->>>>>>> 0741af6f
                             style={{
+                              transform: `translateY(${cardIndex * (window.innerWidth < 640 ? 32 : 36)}px)`
                               transform: `translateY(${cardIndex * (window.innerWidth < 640 ? 32 : 36)}px)`
                             }}
                          >
@@ -978,8 +935,10 @@
                         <div className={cn(
                           "relative w-full",
                            card.faceUp ? "h-8 sm:h-9" : "h-3"
+                           card.faceUp ? "h-8 sm:h-9" : "h-3"
                           )}
                           style={{
+                             transform: `translateY(${pile.slice(0, cardIndex).reduce((total, c) => total + (c.faceUp ? (window.innerWidth < 640 ? 32 : 36) : 12), 0)}px)`
                              transform: `translateY(${pile.slice(0, cardIndex).reduce((total, c) => total + (c.faceUp ? (window.innerWidth < 640 ? 32 : 36) : 12), 0)}px)`
                           }}
                         >
